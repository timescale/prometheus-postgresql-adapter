--- conflicted
+++ resolved
@@ -46,27 +46,8 @@
 
 // ParseFlags parses the configuration flags specific to PostgreSQL and TimescaleDB
 func ParseFlags(cfg *Config) *Config {
-<<<<<<< HEAD
-	flag.StringVar(&cfg.host, "pg.host", "localhost", "The PostgreSQL host")
+	flag.StringVar(&cfg.host, "pg-host", "localhost", "The PostgreSQL host")
 	flag.StringVar(&cfg.host2, "pg.host2", "", "The PostgreSQL host 2")
-	flag.IntVar(&cfg.port, "pg.port", 5432, "The PostgreSQL port")
-	flag.StringVar(&cfg.user, "pg.user", "postgres", "The PostgreSQL user")
-	flag.StringVar(&cfg.password, "pg.password", "", "The PostgreSQL password")
-	flag.StringVar(&cfg.database, "pg.database", "postgres", "The PostgreSQL database")
-	flag.StringVar(&cfg.schema, "pg.schema", "", "The PostgreSQL schema")
-	flag.StringVar(&cfg.sslMode, "pg.ssl-mode", "disable", "The PostgreSQL connection ssl mode")
-	flag.StringVar(&cfg.table, "pg.table", "metrics", "Override prefix for internal tables. It is also a view name used for querying")
-	flag.StringVar(&cfg.copyTable, "pg.copy-table", "", "Override default table to COPY data to")
-	flag.IntVar(&cfg.maxOpenConns, "pg.max-open-conns", 50, "The max number of open connections to the database")
-	flag.IntVar(&cfg.maxIdleConns, "pg.max-idle-conns", 10, "The max number of idle connections to the database")
-	flag.BoolVar(&cfg.pgPrometheusNormalize, "pg.prometheus-normalized-schema", true, "Insert metric samples into normalized schema")
-	flag.BoolVar(&cfg.pgPrometheusLogSamples, "pg.prometheus-log-samples", false, "Log raw samples to stdout")
-	flag.DurationVar(&cfg.pgPrometheusChunkInterval, "pg.prometheus-chunk-interval", time.Hour*12, "The size of a time-partition chunk in TimescaleDB")
-	flag.BoolVar(&cfg.useTimescaleDb, "pg.use-timescaledb", true, "Use timescaleDB")
-	flag.IntVar(&cfg.dbConnectRetries, "pg.db-connect-retries", 0, "How many times to retry connecting to the database")
-	flag.BoolVar(&cfg.readOnly, "pg.read-only", false, "Read-only mode. Don't write to database. Useful when pointing adapter to read replica")
-=======
-	flag.StringVar(&cfg.host, "pg-host", "localhost", "The PostgreSQL host")
 	flag.IntVar(&cfg.port, "pg-port", 5432, "The PostgreSQL port")
 	flag.StringVar(&cfg.user, "pg-user", "postgres", "The PostgreSQL user")
 	flag.StringVar(&cfg.password, "pg-password", "", "The PostgreSQL password")
@@ -83,7 +64,6 @@
 	flag.BoolVar(&cfg.useTimescaleDb, "pg-use-timescaledb", true, "Use timescaleDB")
 	flag.IntVar(&cfg.dbConnectRetries, "pg-db-connect-retries", 0, "How many times to retry connecting to the database")
 	flag.BoolVar(&cfg.readOnly, "pg-read-only", false, "Read-only mode. Don't write to database. Useful when pointing adapter to read replica")
->>>>>>> e071d569
 	return cfg
 }
 
